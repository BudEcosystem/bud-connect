--- conflicted
+++ resolved
@@ -317,7 +317,7 @@
         finally:
             self.cleanup_session(_session if session is None else None)
 
-<<<<<<< HEAD
+
     def get_all_providers_with_models(
         self, offset: int, limit: int, session: Optional[Session] = None
     ) -> Tuple[int, List[Tuple[Provider, Optional[ModelInfo]]]]:
@@ -354,8 +354,6 @@
 
         return total_providers, results
 
-=======
->>>>>>> 0425cde8
 
 class LicenseCRUD(CRUDMixin[License, None, None]):
     __model__ = License
